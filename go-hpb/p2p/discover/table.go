// Copyright 2018 The go-hpb Authors
// This file is part of the go-hpb.
//
// The go-hpb is free software: you can redistribute it and/or modify
// it under the terms of the GNU Lesser General Public License as published by
// the Free Software Foundation, either version 3 of the License, or
// (at your option) any later version.
//
// The go-hpb is distributed in the hope that it will be useful,
// but WITHOUT ANY WARRANTY; without even the implied warranty of
// MERCHANTABILITY or FITNESS FOR A PARTICULAR PURPOSE. See the
// GNU Lesser General Public License for more details.
//
// You should have received a copy of the GNU Lesser General Public License
// along with the go-hpb. If not, see <http://www.gnu.org/licenses/>.

// Package discover implements the Node Discovery Protocol.
//
// The Node Discovery protocol provides a way to find RLPx nodes that
// can be connected to. It uses a Kademlia-like protocol to maintain a
// distributed database of the IDs and endpoints of all listening
// nodes.
package discover

import (
	"crypto/rand"
	"encoding/binary"
	"errors"
	"fmt"
	"net"
	"sort"
	"sync"
	"time"

	"github.com/hpb-project/go-hpb/common"
	"github.com/hpb-project/go-hpb/crypto"
	"github.com/hpb-project/go-hpb/log"
)

const (
	alpha      = 3  // Kademlia concurrency factor
	bucketSize = 16 // Kademlia bucket size
	hashBits   = len(common.Hash{}) * 8
	nBuckets   = hashBits + 1 // Number of buckets

	maxBondingPingPongs = 16
	maxFindnodeFailures = 5

	autoRefreshInterval = 1 * time.Hour
	seedCount           = 30
	seedMaxAge          = 5 * 24 * time.Hour
)

type Table struct {
	mutex   sync.Mutex        // protects buckets, their content, and nursery
	roleType    uint8             // buckets type
	buckets [nBuckets]*bucket // index of known nodes by distance
	nursery []*Node           // bootstrap nodes
	db      *nodeDB           // database of known nodes

	refreshReq chan chan struct{}
	closeReq   chan struct{}
	closed     chan struct{}

	bondmu    sync.Mutex
	bonding   map[NodeID]*bondproc
	bondslots chan struct{} // limits total number of active bonding processes

	nodeAddedHook func(*Node) // for testing

	net  transport
	self *Node // metadata of the local node
}

type bondproc struct {
	err  error
	n    *Node
	done chan struct{}
}

// transport is implemented by the UDP transport.
// it is an interface so we can test without opening lots of UDP
// sockets and without generating a private key.
type transport interface {
	ping(NodeID, uint8, uint8, uint8, *net.UDPAddr) error
	waitping(NodeID, uint8, uint8, uint8) error
	findnode(toid NodeID, workFor uint8, forRole uint8, addr *net.UDPAddr, target NodeID) ([]*Node, error)
	close()
}

// bucket contains nodes, ordered by their last activity. the entry
// that was most recently active is the first element in entries.
type bucket struct{ entries []*Node }

func newDB(ourID NodeID, nodeDBPath string) (*nodeDB, error) {
	// If no node database was given, use an in-memory one
	db, err := newNodeDB(nodeDBPath, Version, ourID)
	if err != nil {
		return nil, err
	}
	return db, nil
}

func newTable(ci commInfo, tabRoleType uint8) (*Table, error) {
	tab := &Table{
		net:        ci.udpSt,
		db:         ci.lvlDb,
		roleType:   tabRoleType,
		self:       NewNode(ci.ourId, ci.ourRole, ci.ourAddr.IP, uint16(ci.ourAddr.Port), uint16(ci.ourAddr.Port)),
		bonding:    make(map[NodeID]*bondproc),
		bondslots:  make(chan struct{}, maxBondingPingPongs),
		refreshReq: make(chan chan struct{}),
		closeReq:   make(chan struct{}),
		closed:     make(chan struct{}),
	}
	for i := 0; i < cap(tab.bondslots); i++ {
		tab.bondslots <- struct{}{}
	}
	for i := range tab.buckets {
		tab.buckets[i] = new(bucket)
	}
	go tab.refreshLoop()
	return tab, nil
}

// Self returns the local node.
// The returned node should not be modified by the caller.
func (tab *Table) Self() *Node {
	return tab.self
}

// ReadRandomNodes fills the given slice with random nodes from the
// table. It will not write the same node more than once. The nodes in
// the slice are copies and can be modified by the caller.
func (tab *Table) ReadRandomNodes(buf []*Node) (n int) {
	tab.mutex.Lock()
	defer tab.mutex.Unlock()
	// TODO: tree-based buckets would help here
	// Find all non-empty buckets and get a fresh slice of their entries.
	var buckets [][]*Node
	for _, b := range tab.buckets {
		if len(b.entries) > 0 {
			buckets = append(buckets, b.entries[:])
		}
	}
	if len(buckets) == 0 {
		return 0
	}
	// Shuffle the buckets.
	for i := uint32(len(buckets)) - 1; i > 0; i-- {
		j := randUint(i)
		buckets[i], buckets[j] = buckets[j], buckets[i]
	}
	// Move head of each bucket into buf, removing buckets that become empty.
	var i, j int
	for ; i < len(buf); i, j = i+1, (j+1)%len(buckets) {
		b := buckets[j]
		buf[i] = &(*b[0])
		buckets[j] = b[1:]
		if len(b) == 1 {
			buckets = append(buckets[:j], buckets[j+1:]...)
		}
		if len(buckets) == 0 {
			break
		}
	}
	return i + 1
}

func randUint(max uint32) uint32 {
	if max == 0 {
		return 0
	}
	var b [4]byte
	rand.Read(b[:])
	return binary.BigEndian.Uint32(b[:]) % max
}

// Close terminates the network listener and flushes the node database.
func (tab *Table) Close() {
	select {
	case <-tab.closed:
		// already closed.
	case tab.closeReq <- struct{}{}:
		<-tab.closed // wait for refreshLoop to end.
	}
}

// SetFallbackNodes sets the initial points of contact. These nodes
// are used to connect to the network if the table is empty and there
// are no known nodes in the database.
func (tab *Table) SetFallbackNodes(nodes []*Node) error {
	for _, n := range nodes {
		if err := n.validateComplete(); err != nil {
			return fmt.Errorf("bad bootstrap/fallback node %q (%v)", n, err)
		}
	}
	tab.mutex.Lock()
	tab.nursery = make([]*Node, 0, len(nodes))
	for _, n := range nodes {
		cpy := *n
		// Recompute cpy.sha because the node might not have been
		// created by NewNode or ParseNode.
		cpy.sha = crypto.Keccak256Hash(n.ID[:])
		tab.nursery = append(tab.nursery, &cpy)
	}
	tab.mutex.Unlock()
	tab.refresh()
	return nil
}

// Resolve searches for a specific node with the given ID.
// It returns nil if the node could not be found.
func (tab *Table) Resolve(targetID NodeID) *Node {
	// If the node is present in the local table, no
	// network interaction is required.
	hash := crypto.Keccak256Hash(targetID[:])
	tab.mutex.Lock()
	cl := tab.closest(hash, 1)
	tab.mutex.Unlock()
	if len(cl.entries) > 0 && cl.entries[0].ID == targetID {
		return cl.entries[0]
	}
	// Otherwise, do a network lookup.
	result := tab.Lookup(targetID)
	for _, n := range result {
		if n.ID == targetID {
			return n
		}
	}
	return nil
}

// searches for a specific node with the given ID.
// It returns nil if the node could not be found.
func (tab *Table) Findout(targetID NodeID) *Node {
	// If the node is present in the local table, no
	// network interaction is required.
	hash := crypto.Keccak256Hash(targetID[:])
	tab.mutex.Lock()
	cl := tab.closest(hash, 1)
	tab.mutex.Unlock()
	if len(cl.entries) > 0 && cl.entries[0].ID == targetID {
		return cl.entries[0]
	}
	return nil
}

// Lookup performs a network search for nodes close
// to the given target. It approaches the target by querying
// nodes that are closer to it on each iteration.
// The given target does not need to be an actual node
// identifier.
func (tab *Table) Lookup(targetID NodeID) []*Node {
	return tab.lookup(targetID, true)
}

func (tab *Table) lookup(targetID NodeID, refreshIfEmpty bool) []*Node {
	var (
		target         = crypto.Keccak256Hash(targetID[:])
		asked          = make(map[NodeID]bool)
		seen           = make(map[NodeID]bool)
		reply          = make(chan []*Node, alpha)
		pendingQueries = 0
		result         *nodesByDistance
	)
	// don't query further if we hit ourself.
	// unlikely to happen often in practice.
	asked[tab.self.ID] = true

	for {
		tab.mutex.Lock()
		// generate initial result set
		result = tab.closest(target, bucketSize)
		tab.mutex.Unlock()
		if len(result.entries) > 0 || !refreshIfEmpty {
			break
		}
		// The result set is empty, all nodes were dropped, refresh.
		// We actually wait for the refresh to complete here. The very
		// first query will hit this case and run the bootstrapping
		// logic.
		<-tab.refresh()
		refreshIfEmpty = false
	}

	for {
		// ask the alpha closest nodes that we haven't asked yet
		for i := 0; i < len(result.entries) && pendingQueries < alpha; i++ {
			n := result.entries[i]
			if !asked[n.ID] {
				asked[n.ID] = true
				pendingQueries++
				go func() {
					// Find potential neighbors to bond with
<<<<<<< HEAD
					r, err := tab.net.findnode(n.ID, n.addr(), targetID, tab.roleType)
=======
					r, err := tab.net.findnode(n.ID, tableService, tab.roleType, n.addr(), targetID)
>>>>>>> 9c7cfb3d
					if err != nil {
						// Bump the failure counter to detect and evacuate non-bonded entries
						fails := tab.db.findFails(n.ID, nodeDBDiscoverFindFails) + 1
						tab.db.updateFindFails(n.ID, nodeDBDiscoverFindFails, fails)
						log.Trace("Bumping findnode failure counter", "id", n.ID, "failcount", fails)

						if fails >= maxFindnodeFailures {
							log.Trace("Too many findnode failures, dropping", "id", n.ID, "failcount", fails)
							tab.delete(n)
						}
					}
					// Prevent the attacker from tampering with the code and sending it to an incorrect neighbor.
					var rcr []*Node
					for _, n := range r {
						if n.Role == tab.roleType || n.Role == BootRole {
							rcr = append(rcr, n)
						}
					}
					reply <- tab.bondall(rcr)
				}()
			}
		}
		if pendingQueries == 0 {
			// we have asked all closest nodes, stop the search
			break
		}
		// wait for the next reply
		for _, n := range <-reply {
			if n != nil && !seen[n.ID] {
				seen[n.ID] = true
				result.push(n, bucketSize)
<<<<<<< HEAD
				// TODO by xujl:for test, will del
				log.Info("discover -> TABLE","find a neighbor  ", n, "TABLE ROLE", tab.roleType)
=======
				log.Debug("discover -> TABLE","find a neighbor  ", n, "TABLE ROLE", tab.roleType)
>>>>>>> 9c7cfb3d
			}
		}
		pendingQueries--
	}
	return result.entries
}

func (tab *Table) refresh() <-chan struct{} {
	done := make(chan struct{})
	select {
	case tab.refreshReq <- done:
	case <-tab.closed:
		close(done)
	}
	return done
}

// refreshLoop schedules doRefresh runs and coordinates shutdown.
func (tab *Table) refreshLoop() {
	var (
		timer   = time.NewTicker(autoRefreshInterval)
		waiting []chan struct{} // accumulates waiting callers while doRefresh runs
		done    chan struct{}   // where doRefresh reports completion
	)
loop:
	for {
		select {
		case <-timer.C:
			if done == nil {
				done = make(chan struct{})
				go tab.doRefresh(done)
			}
		case req := <-tab.refreshReq:
			waiting = append(waiting, req)
			if done == nil {
				done = make(chan struct{})
				go tab.doRefresh(done)
			}
		case <-done:
			for _, ch := range waiting {
				close(ch)
			}
			waiting = nil
			done = nil
		case <-tab.closeReq:
			break loop
		}
	}

	if tab.net != nil {
		tab.net.close()
	}
	if done != nil {
		<-done
	}
	for _, ch := range waiting {
		close(ch)
	}
	tab.db.close()
	close(tab.closed)
}

// doRefresh performs a lookup for a random target to keep buckets
// full. seed nodes are inserted if the table is empty (initial
// bootstrap or discarded faulty peers).
func (tab *Table) doRefresh(done chan struct{}) {
	defer close(done)

	// The Kademlia paper specifies that the bucket refresh should
	// perform a lookup in the least recently used bucket. We cannot
	// adhere to this because the findnode target is a 512bit value
	// (not hash-sized) and it is not easily possible to generate a
	// sha3 preimage that falls into a chosen bucket.
	// We perform a lookup with a random target instead.
	var target NodeID
	rand.Read(target[:])
	result := tab.lookup(target, false)
	if len(result) > 0 {
		//find rand target success, prove tab is not nil
		return
	}

	// The table is empty. Load nodes from the database and insert
	// them. This should yield a few previously seen nodes that are
<<<<<<< HEAD
	// (hopefully) still alive.
	seeds := tab.db.querySeeds(seedCount, nodeDBDiscoverRoot, nodeDBDiscoverPong, seedMaxAge)
=======
	// (hopefully) still alive. Node role must table roleType
	seeds := tab.db.querySeeds(tab.roleType, seedCount, nodeDBDiscoverRoot, nodeDBDiscoverPong, seedMaxAge)
>>>>>>> 9c7cfb3d
	seeds = tab.bondall(append(seeds, tab.nursery...))

	if len(seeds) == 0 {
		log.Debug("No seed nodes found")
	}
	for _, n := range seeds {
		age := log.Lazy{Fn: func() time.Duration { return time.Since(tab.db.lastPong(n.ID, nodeDBDiscoverPong)) }}
		log.Trace("Found seed node in database", "id", n.ID, "addr", n.addr(), "age", age)
	}
	tab.mutex.Lock()
	tab.stuff(seeds)
	tab.mutex.Unlock()

	// Finally, do a self lookup to fill up the buckets.
	tab.lookup(tab.self.ID, false)
}

// closest returns the n nodes in the table that are closest to the
// given id. The caller must hold tab.mutex.
func (tab *Table) closest(target common.Hash, nresults int) *nodesByDistance {
	// This is a very wasteful way to find the closest nodes but
	// obviously correct. I believe that tree-based buckets would make
	// this easier to implement efficiently.
	close := &nodesByDistance{target: target}
	for _, b := range tab.buckets {
		for _, n := range b.entries {
			close.push(n, nresults)
		}
	}
	return close
}

func (tab *Table) closestByForRole(target common.Hash, nresults int, forRole uint8) *nodesByDistance {
	// This is a very wasteful way to find the closest nodes but
	// obviously correct. I believe that tree-based buckets would make
	// this easier to implement efficiently.
	close := &nodesByDistance{target: target}
	for _, b := range tab.buckets {
		for _, n := range b.entries {
			if n.Role == forRole || n.Role == BootRole {
				close.push(n, nresults)
			}
		}
	}
	return close
}

func (tab *Table) len() (n int) {
	for _, b := range tab.buckets {
		n += len(b.entries)
	}
	return n
}

// bondall bonds with all given nodes concurrently and returns
// those nodes for which bonding has probably succeeded.
func (tab *Table) bondall(nodes []*Node) (result []*Node) {
	rc := make(chan *Node, len(nodes))
	for i := range nodes {
		go func(n *Node) {
			// n.Role is already known
			nn, _ := tab.bond(false, n.ID, n.Role, n.addr(), uint16(n.TCP))
			rc <- nn
		}(nodes[i])
	}
	for range nodes {
		if n := <-rc; n != nil {
			result = append(result, n)
		}
	}
	return result
}

// bond ensures the local node has a bond with the given remote node.
// It also attempts to insert the node into the table if bonding succeeds.
// The caller must not hold tab.mutex.
//
// A bond is must be established before sending findnode requests.
// Both sides must have completed a ping/pong exchange for a bond to
// exist. The total number of active bonding processes is limited in
// order to restrain network use.
//
// bond is meant to operate idempotently in that bonding with a remote
// node which still remembers a previously established bond will work.
// The remote node will simply not send a ping back, causing waitping
// to time out.
//
// If pinged is true, the remote node has just pinged us and one half
// of the process can be skipped.
func (tab *Table) bond(pinged bool, id NodeID, role uint8, addr *net.UDPAddr, tcpPort uint16) (*Node, error) {
	if id == tab.self.ID {
		return nil, errors.New("is self")
	}
	// Retrieve a previously known node and any recent findnode failures
	node, fails := tab.db.node(id, nodeDBDiscoverRoot), 0
	if node != nil {
		fails = tab.db.findFails(id, nodeDBDiscoverFindFails)
	}
	// If the node is unknown (non-bonded) or failed (remotely unknown), bond from scratch
	var result error
	age := time.Since(tab.db.lastPong(id, nodeDBDiscoverPong))
	if node == nil || fails > 0 || age > nodeDBNodeExpiration {
		log.Trace("Starting bonding ping/pong", "id", id, "known", node != nil, "failcount", fails, "age", age)

		tab.bondmu.Lock()
		w := tab.bonding[id]
		if w != nil {
			// Wait for an existing bonding process to complete.
			tab.bondmu.Unlock()
			<-w.done
		} else {
			// Register a new bonding process.
			w = &bondproc{done: make(chan struct{})}
			tab.bonding[id] = w
			tab.bondmu.Unlock()
			// Do the ping/pong. The result goes into w.
			tab.pingpong(w, pinged, id, role, addr, tcpPort)
			// Unregister the process after it's done.
			tab.bondmu.Lock()
			delete(tab.bonding, id)
			tab.bondmu.Unlock()
		}
		// Retrieve the bonding results
		result = w.err
		if result == nil {
			node = w.n
		}
	}
	if node != nil {
		// Add the node to the table even if the bonding ping/pong
		// fails. It will be relaced quickly if it continues to be
		// unresponsive.
<<<<<<< HEAD
		// TODO by xujl:log will del
		log.Info("discover -> TABLE", "bond success     ", node)
=======
		log.Debug("discover -> TABLE", "bond success     ", node, "TABLE ROLE", tab.roleType)
>>>>>>> 9c7cfb3d
		tab.add(node)
		tab.db.updateFindFails(id, nodeDBDiscoverFindFails,0)
	}
	return node, result
}

func (tab *Table) pingpong(w *bondproc, pinged bool, id NodeID, role uint8, addr *net.UDPAddr, tcpPort uint16) {
	// Request a bonding slot to limit network usage
	<-tab.bondslots
	defer func() { tab.bondslots <- struct{}{} }()

	// Ping the remote side and wait for a pong
	if w.err = tab.ping(id, role, addr); w.err != nil {
		close(w.done)
		return
	}
	if !pinged {
		// Give the remote node a chance to ping us before we start
		// sending findnode requests. If they still remember us,
		// waitping will simply time out.
		tab.net.waitping(id, tableService, role, tab.roleType)
	}
	// Bonding succeeded, update the node database.
	w.n = NewNode(id, role, addr.IP, uint16(addr.Port), tcpPort)
	tab.db.updateNode(w.n, nodeDBDiscoverRoot)
	close(w.done)
}

// ping a remote endpoint and wait for a reply, also updating the node
// database accordingly.
func (tab *Table) ping(id NodeID, role uint8, addr *net.UDPAddr) error {
	tab.db.updateLastPing(id, nodeDBDiscoverPing, time.Now())
	if err := tab.net.ping(id, tableService, role, tab.roleType, addr); err != nil {
		return err
	}
	tab.db.updateLastPong(id, nodeDBDiscoverPong, time.Now())

	// Start the background expiration goroutine after the first
	// successful communication. Subsequent calls have no effect if it
	// is already running. We do this here instead of somewhere else
	// so that the search for seed nodes also considers older nodes
	// that would otherwise be removed by the expiration.
	tab.db.ensureExpirer(nodeDBDiscoverRoot, nodeDBDiscoverPong)
	return nil
}

// add attempts to add the given node its corresponding bucket. If the
// bucket has space available, adding the node succeeds immediately.
// Otherwise, the node is added if the least recently active node in
// the bucket does not respond to a ping packet.
//
// The caller must not hold tab.mutex.
func (tab *Table) add(new *Node) {
	b := tab.buckets[logdist(tab.self.sha, new.sha)]
	tab.mutex.Lock()
	defer tab.mutex.Unlock()
	if b.bump(new) {
		return
	}
	var oldest *Node
	if len(b.entries) == bucketSize {
		oldest = b.entries[bucketSize-1]
		if oldest.contested {
			// The node is already being replaced, don't attempt
			// to replace it.
			return
		}
		oldest.contested = true
		// Let go of the mutex so other goroutines can access
		// the table while we ping the least recently active node.
		tab.mutex.Unlock()
		err := tab.ping(oldest.ID, oldest.Role, oldest.addr())
		tab.mutex.Lock()
		oldest.contested = false
		if err == nil {
			// The node responded, don't replace it.
			return
		}
	}
	added := b.replace(new, oldest)
	if added && tab.nodeAddedHook != nil {
		tab.nodeAddedHook(new)
	}
}

// stuff adds nodes the table to the end of their corresponding bucket
// if the bucket is not full. The caller must hold tab.mutex.
func (tab *Table) stuff(nodes []*Node) {
outer:
	for _, n := range nodes {
		if n.ID == tab.self.ID {
			continue // don't add self
		}
		bucket := tab.buckets[logdist(tab.self.sha, n.sha)]
		for i := range bucket.entries {
			if bucket.entries[i].ID == n.ID {
				continue outer // already in bucket
			}
		}
		if len(bucket.entries) < bucketSize {
			bucket.entries = append(bucket.entries, n)
			if tab.nodeAddedHook != nil {
				tab.nodeAddedHook(n)
			}
		}
	}
}

// delete removes an entry from the node table (used to evacuate
// failed/non-bonded discovery peers).
func (tab *Table) delete(node *Node) {
	tab.mutex.Lock()
	defer tab.mutex.Unlock()
	bucket := tab.buckets[logdist(tab.self.sha, node.sha)]
	for i := range bucket.entries {
		if bucket.entries[i].ID == node.ID {
			bucket.entries = append(bucket.entries[:i], bucket.entries[i+1:]...)
			return
		}
	}
}

func (b *bucket) replace(n *Node, last *Node) bool {
	// Don't add if b already contains n.
	for i := range b.entries {
		if b.entries[i].ID == n.ID {
			return false
		}
	}
	// Replace last if it is still the last entry or just add n if b
	// isn't full. If is no longer the last entry, it has either been
	// replaced with someone else or became active.
	if len(b.entries) == bucketSize && (last == nil || b.entries[bucketSize-1].ID != last.ID) {
		return false
	}
	if len(b.entries) < bucketSize {
		b.entries = append(b.entries, nil)
	}
	copy(b.entries[1:], b.entries)
	b.entries[0] = n
	return true
}

func (b *bucket) bump(n *Node) bool {
	for i := range b.entries {
		if b.entries[i].ID == n.ID {
			// move it to the front
			copy(b.entries[1:], b.entries[:i])
			b.entries[0] = n
			return true
		}
	}
	return false
}

// nodesByDistance is a list of nodes, ordered by
// distance to target.
type nodesByDistance struct {
	entries []*Node
	target  common.Hash
}

// push adds the given node to the list, keeping the total size below maxElems.
func (h *nodesByDistance) push(n *Node, maxElems int) {
	ix := sort.Search(len(h.entries), func(i int) bool {
		return distcmp(h.target, h.entries[i].sha, n.sha) > 0
	})
	if len(h.entries) < maxElems {
		h.entries = append(h.entries, n)
	}
	if ix == len(h.entries) {
		// farther away than all nodes we already have.
		// if there was room for it, the node is now the last element.
	} else {
		// slide existing entries down to make room
		// this will overwrite the entry we just appended.
		copy(h.entries[ix+1:], h.entries[ix:])
		h.entries[ix] = n
	}
}<|MERGE_RESOLUTION|>--- conflicted
+++ resolved
@@ -293,11 +293,7 @@
 				pendingQueries++
 				go func() {
 					// Find potential neighbors to bond with
-<<<<<<< HEAD
-					r, err := tab.net.findnode(n.ID, n.addr(), targetID, tab.roleType)
-=======
 					r, err := tab.net.findnode(n.ID, tableService, tab.roleType, n.addr(), targetID)
->>>>>>> 9c7cfb3d
 					if err != nil {
 						// Bump the failure counter to detect and evacuate non-bonded entries
 						fails := tab.db.findFails(n.ID, nodeDBDiscoverFindFails) + 1
@@ -329,12 +325,7 @@
 			if n != nil && !seen[n.ID] {
 				seen[n.ID] = true
 				result.push(n, bucketSize)
-<<<<<<< HEAD
-				// TODO by xujl:for test, will del
-				log.Info("discover -> TABLE","find a neighbor  ", n, "TABLE ROLE", tab.roleType)
-=======
 				log.Debug("discover -> TABLE","find a neighbor  ", n, "TABLE ROLE", tab.roleType)
->>>>>>> 9c7cfb3d
 			}
 		}
 		pendingQueries--
@@ -419,13 +410,8 @@
 
 	// The table is empty. Load nodes from the database and insert
 	// them. This should yield a few previously seen nodes that are
-<<<<<<< HEAD
-	// (hopefully) still alive.
-	seeds := tab.db.querySeeds(seedCount, nodeDBDiscoverRoot, nodeDBDiscoverPong, seedMaxAge)
-=======
 	// (hopefully) still alive. Node role must table roleType
 	seeds := tab.db.querySeeds(tab.roleType, seedCount, nodeDBDiscoverRoot, nodeDBDiscoverPong, seedMaxAge)
->>>>>>> 9c7cfb3d
 	seeds = tab.bondall(append(seeds, tab.nursery...))
 
 	if len(seeds) == 0 {
@@ -558,12 +544,7 @@
 		// Add the node to the table even if the bonding ping/pong
 		// fails. It will be relaced quickly if it continues to be
 		// unresponsive.
-<<<<<<< HEAD
-		// TODO by xujl:log will del
-		log.Info("discover -> TABLE", "bond success     ", node)
-=======
 		log.Debug("discover -> TABLE", "bond success     ", node, "TABLE ROLE", tab.roleType)
->>>>>>> 9c7cfb3d
 		tab.add(node)
 		tab.db.updateFindFails(id, nodeDBDiscoverFindFails,0)
 	}
